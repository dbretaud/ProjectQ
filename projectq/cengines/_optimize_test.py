--- conflicted
+++ resolved
@@ -279,7 +279,6 @@
     eng = MainEngine(backend=backend, engine_list=[local_optimizer])
     qb0 = eng.allocate_qubit()
     qb1 = eng.allocate_qubit()
-<<<<<<< HEAD
     qb2 = eng.allocate_qubit()
     qb3 = eng.allocate_qubit()
     Rz(0.1) | qb3
@@ -292,35 +291,6 @@
     H | qb3
     Rx(0.1) | qb3
     CNOT | (qb3, qb2)
-=======
-    Rz(0.1) | qb0
-    H | qb0
-    CNOT | (qb1, qb0)
-    H | qb0
-    Rz(0.2) | qb0
-    eng.flush()
-    received_commands = []
-    # Remove Allocate and Deallocate gates
-    for cmd in backend.received_commands:
-        if not (isinstance(cmd.gate, FastForwardingGate) or
-                isinstance(cmd.gate, ClassicalInstructionGate)):
-            received_commands.append(cmd)
-    assert received_commands[0].gate == Rz(0.3)
-    assert len(received_commands) == 4
-
-def test_local_optimizer_non_commutable_gate_list():
-    #check asymetry features of control gate when applying commutation rules
-    local_optimizer = _optimize.LocalOptimizer(m=10)
-    backend = DummyEngine(save_commands=True)
-    eng = MainEngine(backend=backend, engine_list=[local_optimizer])
-    qb0 = eng.allocate_qubit()
-    qb1 = eng.allocate_qubit()
-    Rz(0.1) | qb0
-    H | qb0
-    CNOT | (qb0, qb1)
-    H | qb0
-    Rz(0.2) | qb0
->>>>>>> 950ccb1c
     eng.flush()
     received_commands = []
     # Remove Allocate and Deallocate gates
