#   Copyright 2017 ProjectQ-Framework (www.projectq.ch)
#
#   Licensed under the Apache License, Version 2.0 (the "License");
#   you may not use this file except in compliance with the License.
#   You may obtain a copy of the License at
#
#       http://www.apache.org/licenses/LICENSE-2.0
#
#   Unless required by applicable law or agreed to in writing, software
#   distributed under the License is distributed on an "AS IS" BASIS,
#   WITHOUT WARRANTIES OR CONDITIONS OF ANY KIND, either express or implied.
#   See the License for the specific language governing permissions and
#   limitations under the License.

"""
Contains meta gates, i.e.,
* DaggeredGate (Represents the inverse of an arbitrary gate)
* ControlledGate (Represents a controlled version of an arbitrary gate)
* Tensor/All (Applies a single qubit gate to all supplied qubits), e.g.,
    Example:
        .. code-block:: python

          Tensor(H) | (qubit1, qubit2) # apply H to qubit #1 and #2

As well as the meta functions
* get_inverse (Tries to access the get_inverse member function of a gate
               and upon failure returns a DaggeredGate)
* C (Creates an n-ary controlled version of an arbitrary gate)
"""

from ._basics import BasicGate, NotInvertible
from ._command import Command, apply_command


class ControlQubitError(Exception):
    """
    Exception thrown when wrong number of control qubits are supplied.
    """
    pass


class DaggeredGate(BasicGate):
    """
    Wrapper class allowing to execute the inverse of a gate, even when it does
    not define one.

    If there is a replacement available, then there is also one for the
    inverse, namely the replacement function run in reverse, while inverting
    all gates. This class enables using this emulation automatically.

    A DaggeredGate is returned automatically when employing the get_inverse-
    function on a gate which does not provide a get_inverse() member function.

    Example:
        .. code-block:: python

            with Dagger(eng):
                MySpecialGate | qubits

    will create a DaggeredGate if MySpecialGate does not implement
    get_inverse. If there is a decomposition function available, an auto-
    replacer engine can automatically replace the inverted gate by a call to
    the decomposition function inside a "with Dagger"-statement.
    """

    def __init__(self, gate):
        """
        Initialize a DaggeredGate representing the inverse of the gate 'gate'.

        Args:
            gate: Any gate object of which to represent the inverse.
        """
        BasicGate.__init__(self)
        self._gate = gate

        try:
            # Hermitian conjugate is inverse matrix
            self.matrix = gate.matrix.getH()
        except AttributeError:
            pass

    def __str__(self):
        r"""
        Return string representation (str(gate) + \"^\dagger\").
        """
        return str(self._gate) + r"^\dagger"

    def tex_str(self):
        """
        Return the Latex string representation of a Daggered gate.
        """
        if hasattr(self._gate, 'tex_str'):
            return self._gate.tex_str() + r"${}^\dagger$"
        else:
            return str(self._gate) + r"${}^\dagger$"

    def get_inverse(self):
        """
        Return the inverse gate (the inverse of the inverse of a gate is the
        gate itself).
        """
        return self._gate

    def __eq__(self, other):
        """
        Return True if self is equal to other, i.e., same type and
        representing the inverse of the same gate.
        """
        return isinstance(other, self.__class__) and self._gate == other._gate

    def __hash__(self):
        return hash(str(self))


def get_inverse(gate):
    """
    Return the inverse of a gate.

    Tries to call gate.get_inverse and, upon failure, creates a DaggeredGate
    instead.

    Args:
        gate: Gate of which to get the inverse

    Example:
        .. code-block:: python

            get_inverse(H) # returns a Hadamard gate (HGate object)
    """
    try:
        return gate.get_inverse()
    except NotInvertible:
        return DaggeredGate(gate)

def is_identity(gate):
    """
    Return True if the gate is an identity gate.

    Tries to call gate.is_identity and, upon failure, returns False

    Args:
        gate: Gate of which to get the inverse

    Example:
        .. code-block:: python

            get_inverse(Rx(2*math.pi)) # returns True
            get_inverse(Rx(math.pi)) # returns False
    """
<<<<<<< HEAD
    try:
        return gate.is_identity()
    except:
        return False
=======
    return gate.is_identity()
>>>>>>> 448ba8ea

class ControlledGate(BasicGate):
    """
    Controlled version of a gate.

    Note:
        Use the meta function :func:`C()` to create a controlled gate

    A wrapper class which enables (multi-) controlled gates. It overloads
    the __or__-operator, using the first qubits provided as control qubits.
    The n control-qubits need to be the first n qubits. They can be in
    separate quregs.

    Example:
        .. code-block:: python

            ControlledGate(gate, 2) | (qb0, qb2, qb3) # qb0 & qb2 are controls
            C(gate, 2) | (qb0, qb2, qb3) # This is much nicer.
            C(gate, 2) | ([qb0,qb2], qb3) # Is equivalent

    Note:
        Use :func:`C` rather than ControlledGate, i.e.,

        .. code-block:: python

            C(X, 2) == Toffoli
    """

    def __init__(self, gate, n=1):
        """
        Initialize a ControlledGate object.

        Args:
            gate: Gate to wrap.
            n (int): Number of control qubits.
        """
        BasicGate.__init__(self)
        if isinstance(gate, ControlledGate):
            self._gate = gate._gate
            self._n = gate._n + n
        else:
            self._gate = gate
            self._n = n

    def __str__(self):
        """ Return string representation, i.e., CC...C(gate). """
        return "C" * self._n + str(self._gate)

    def get_inverse(self):
        """
        Return inverse of a controlled gate, which is the controlled inverse
        gate.
        """
        return ControlledGate(get_inverse(self._gate), self._n)

    def __or__(self, qubits):
        """
        Apply the controlled gate to qubits, using the first n qubits as
        controls.

        Note: The control qubits can be split across the first quregs.
            However, the n-th control qubit needs to be the last qubit in a
            qureg. The following quregs belong to the gate.

        Args:
            qubits (tuple of lists of Qubit objects): qubits to which to apply
                the gate.
        """
        qubits = BasicGate.make_tuple_of_qureg(qubits)

        ctrl = []
        gate_quregs = []
        adding_to_controls = True
        for reg in qubits:
            if adding_to_controls:
                ctrl += reg
                adding_to_controls = len(ctrl) < self._n
            else:
                gate_quregs.append(reg)
        # Test that there were enough control quregs and that that
        # the last control qubit was the last qubit in a qureg.
        if len(ctrl) != self._n:
            raise ControlQubitError("Wrong number of control qubits. "
                                    "First qureg(s) need to contain exactly "
                                    "the required number of control quregs.")

        import projectq.meta
        with projectq.meta.Control(gate_quregs[0][0].engine, ctrl):
            self._gate | tuple(gate_quregs)

    def __eq__(self, other):
        """ Compare two ControlledGate objects (return True if equal). """
        return (isinstance(other, self.__class__) and
                self._gate == other._gate and self._n == other._n)

    def __ne__(self, other):
        return not self.__eq__(other)


def C(gate, n=1):
    """
    Return n-controlled version of the provided gate.

    Args:
        gate: Gate to turn into its controlled version
        n: Number of controls (default: 1)

    Example:
        .. code-block:: python

            C(NOT) | (c, q) # equivalent to CNOT | (c, q)
    """
    return ControlledGate(gate, n)


class Tensor(BasicGate):
    """
    Wrapper class allowing to apply a (single-qubit) gate to every qubit in a
    quantum register. Allowed syntax is to supply either a qureg or a tuple
    which contains only one qureg.

    Example:
        .. code-block:: python

            Tensor(H) | x # applies H to every qubit in the list of qubits x
            Tensor(H) | (x,) # alternative to be consistent with other syntax
    """

    def __init__(self, gate):
        """ Initialize a Tensor object for the gate. """
        BasicGate.__init__(self)
        self._gate = gate

    def __str__(self):
        """ Return string representation. """
        return "Tensor(" + str(self._gate) + ")"

    def get_inverse(self):
        """
        Return the inverse of this tensored gate (which is the tensored
        inverse of the gate).
        """
        return Tensor(get_inverse(self._gate))

    def __eq__(self, other):
        return isinstance(other, Tensor) and self._gate == other._gate

    def __ne__(self, other):
        return not self.__eq__(other)

    def __or__(self, qubits):
        """ Applies the gate to every qubit in the quantum register qubits. """
        if isinstance(qubits, tuple):
            assert len(qubits) == 1
            qubits = qubits[0]
        assert isinstance(qubits, list)
        for qubit in qubits:
            self._gate | qubit

#: Shortcut (instance of) :class:`projectq.ops.Tensor`
All = Tensor<|MERGE_RESOLUTION|>--- conflicted
+++ resolved
@@ -147,14 +147,7 @@
             get_inverse(Rx(2*math.pi)) # returns True
             get_inverse(Rx(math.pi)) # returns False
     """
-<<<<<<< HEAD
-    try:
-        return gate.is_identity()
-    except:
-        return False
-=======
     return gate.is_identity()
->>>>>>> 448ba8ea
 
 class ControlledGate(BasicGate):
     """
